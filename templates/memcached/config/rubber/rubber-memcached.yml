# Sets up memcached server and client as dalli
#
# !!!IMPORTANT!!! add the following lines inside your application.rb class:
#
# dalli_config = Rails.root.join('config','dalli.rb')
# if File.exists?(dalli_config)
#   require dalli_config; include ::Rubber::Dalli::Config
# end

memcached_pid_file: /var/run/memcached.pid
memcached_log_dir: /var/log/memcached
memcached_port: 11211

# MB memory max to use for object storage in megabytes.
# Accepts either a single value or a hash by instance size
<<<<<<< HEAD
memcached_memory_max_mb:
=======
memcached_max_mem:
>>>>>>> 457fad6f
  micro:   64    # 613MB max
  small:   768   # 1.7GB max
  medium:  2048  # 3.7GB max
  large:   4096  # 7.5GB max
  xlarge:  10240 # 15GB max
  2xlarge: 20480 # 30GB max
  4xlarge: 51200 # 60GB max

# Set size of each slab page in bytes, i.e. maximum item size
# that memcached will accept. Recommended not to set above 1 MB
# for performance reasons.
<<<<<<< HEAD
memcached_slab_max_bytes: "#{1024*1024}"
=======
memcached_max_slab_bytes: "#{1024*1024}"
>>>>>>> 457fad6f

gems: [dalli]

roles:
  memcached:
    packages: [memcached, libcache-memcached-perl]<|MERGE_RESOLUTION|>--- conflicted
+++ resolved
@@ -13,11 +13,7 @@
 
 # MB memory max to use for object storage in megabytes.
 # Accepts either a single value or a hash by instance size
-<<<<<<< HEAD
-memcached_memory_max_mb:
-=======
 memcached_max_mem:
->>>>>>> 457fad6f
   micro:   64    # 613MB max
   small:   768   # 1.7GB max
   medium:  2048  # 3.7GB max
@@ -29,11 +25,7 @@
 # Set size of each slab page in bytes, i.e. maximum item size
 # that memcached will accept. Recommended not to set above 1 MB
 # for performance reasons.
-<<<<<<< HEAD
-memcached_slab_max_bytes: "#{1024*1024}"
-=======
 memcached_max_slab_bytes: "#{1024*1024}"
->>>>>>> 457fad6f
 
 gems: [dalli]
 
