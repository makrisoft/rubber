--- conflicted
+++ resolved
@@ -1,18 +1,13 @@
 <%
   @path = "/etc/memcached.conf"
-<<<<<<< HEAD
-  memory_max = rubber_env.memcached_memory_max_mb
-  memory_max = memory_max[rubber_instances[rubber_env.host].image_type.split('.')[1]] if memory_max.is_a?(Hash)
-=======
   max_mem = rubber_env.memcached_max_mem
   max_mem = max_mem[rubber_instances[rubber_env.host].image_type.split('.')[1]] if max_mem.is_a?(Hash)
->>>>>>> 457fad6f
 %>
 
 # memcached default config file
 # 2003 - Jay Bonci <jaybonci@debian.org>
 # This configuration file is read by the start-memcached script provided as
-# part of the Debian GNU/Linux distribution. 
+# part of the Debian GNU/Linux distribution.
 
 # Run memcached as a daemon. This command is implied, and is not needed for the
 # daemon to run. See the README.Debian that comes with this package for more
@@ -34,20 +29,12 @@
 # Start with a cap of 64 megs of memory. It's reasonable, and the daemon default
 # Note that the daemon will grow to this size, but does not start out holding this much
 # memory
-<<<<<<< HEAD
--m <%= memory_max %>
-=======
 -m <%= max_mem %>
->>>>>>> 457fad6f
 
 # Override the size of each slab page in bytes, i.e. the maximum item size that
 # memcached will accept. Recommended not to set above 1 MB for performance reasons.
 # The default value is 1 MB.
-<<<<<<< HEAD
--I <%= rubber_env.memcached_slab_max_bytes %>
-=======
 -I <%= rubber_env.memcached_max_slab_bytes %>
->>>>>>> 457fad6f
 
 # Default connection port is 11211
 -p <%= rubber_env.memcached_port %>
