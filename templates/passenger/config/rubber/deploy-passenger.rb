namespace :rubber do

  namespace :passenger do

    rubber.allow_optional_tasks(self)

    after "rubber:install_gems", "rubber:passenger:custom_install"

    task :custom_install, :roles => :passenger do
      rubber.sudo_script 'install_passenger', <<-ENDSCRIPT
        passenger_lib=$(find #{rubber_env.ruby_path} -path "*/passenger-#{rubber_env.passenger_version}/*/mod_passenger.so" 2> /dev/null)
        if [[ -z $passenger_lib ]]; then
          echo -en "\n\n\n\n" | passenger-install-apache2-module
        fi
      ENDSCRIPT
    end
    
    on :load do
      # serial_reload and serial_restart
      apache_serial_tasks = rubber.apache.tasks.values.select {|t| t.name =~ /^_serial_task_serial_/ }
      
      apache_serial_tasks.each do |apache_task|
        qualifier = apache_task.name.to_s.gsub(/^_serial_task_serial_/, '')
        remove_pool_name = "serial_remove_from_pool_#{qualifier}"
        add_pool_name = "serial_add_to_pool_#{qualifier}"
        
        task remove_pool_name.to_sym,
             search_task(:remove_from_pool).options.merge(:hosts => apache_task.options[:hosts]),
             &search_task(:remove_from_pool).body
        task add_pool_name.to_sym,
             search_task(:add_to_pool).options.merge(:hosts => apache_task.options[:hosts]),
             &search_task(:add_to_pool).body
        before apache_task.fully_qualified_name, "rubber:passenger:#{remove_pool_name}"
        after apache_task.fully_qualified_name, "rubber:passenger:#{add_pool_name}"
      end
    end
    
    before "rubber:apache:stop", "rubber:passenger:remove_from_pool"

    task :remove_from_pool, :roles => :passenger do
      maybe_sleep = " && sleep 5" if Rubber.env == 'production'
      rsudo "rm -f #{releases_path}/*/public/httpchk.txt#{maybe_sleep}"
    end
    
    after "rubber:apache:start", "rubber:passenger:add_to_pool"
    
    task :add_to_pool, :roles => :passenger do
      # Wait for passenger to startup before adding host back into haproxy pool
      logger.info "Waiting for passenger to startup"

      opts = get_host_options('rolling_restart_port') {|port| port.to_s}
      rsudo "while ! curl -s -f http://localhost:$CAPISTRANO:VAR$/ &> /dev/null; do echo .; done", opts
      rsudo "touch #{current_path}/public/httpchk.txt"
    end
    
    
    # passenger depends on apache for start/stop/restart, just need these defined
    # as apache hooks into standard deploy lifecycle

<<<<<<< HEAD
    deploy.task :restart, :roles => :app do
    end

    deploy.task :stop, :roles => :app do
    end

    deploy.task :start, :roles => :app do
=======
    deploy.task :restart, :roles => :passenger do
    end
    
    deploy.task :stop, :roles => :passenger do
    end
    
    deploy.task :start, :roles => :passenger do
>>>>>>> c0e3c023
    end

  end
end<|MERGE_RESOLUTION|>--- conflicted
+++ resolved
@@ -1,3 +1,4 @@
+
 namespace :rubber do
 
   namespace :passenger do
@@ -52,20 +53,10 @@
       rsudo "while ! curl -s -f http://localhost:$CAPISTRANO:VAR$/ &> /dev/null; do echo .; done", opts
       rsudo "touch #{current_path}/public/httpchk.txt"
     end
-    
-    
+
     # passenger depends on apache for start/stop/restart, just need these defined
     # as apache hooks into standard deploy lifecycle
 
-<<<<<<< HEAD
-    deploy.task :restart, :roles => :app do
-    end
-
-    deploy.task :stop, :roles => :app do
-    end
-
-    deploy.task :start, :roles => :app do
-=======
     deploy.task :restart, :roles => :passenger do
     end
     
@@ -73,8 +64,7 @@
     end
     
     deploy.task :start, :roles => :passenger do
->>>>>>> c0e3c023
     end
-
+    
   end
 end