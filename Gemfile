source "https://rubygems.org"

gem 'jruby-openssl', :platform => :jruby
gem 'unlimited-strength-crypto', :platform => :jruby

<<<<<<< HEAD
=======
group :development do
  gem 'fog', '~>1.0'
end

>>>>>>> 9e647a8d
# Specify your gem's dependencies in rubber.gemspec
gemspec

gem 'fog', github: 'rubber/fog', branch: 'fix_digital_ocean_v2_create_ssh_key'
<|MERGE_RESOLUTION|>--- conflicted
+++ resolved
@@ -3,14 +3,9 @@
 gem 'jruby-openssl', :platform => :jruby
 gem 'unlimited-strength-crypto', :platform => :jruby
 
-<<<<<<< HEAD
-=======
 group :development do
   gem 'fog', '~>1.0'
 end
 
->>>>>>> 9e647a8d
 # Specify your gem's dependencies in rubber.gemspec
 gemspec
-
-gem 'fog', github: 'rubber/fog', branch: 'fix_digital_ocean_v2_create_ssh_key'
