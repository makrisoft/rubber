--- conflicted
+++ resolved
@@ -75,51 +75,28 @@
 
   def push_config
 
-    unless fetch(:rubber_config_files_pushed, false)
-      # Need to do this so we can work with staging instances without having to
-      # checkin instance file between create and bootstrap, as well as during a deploy
-      #
-      # If we're not using an SCM to deploy, then the code must've been uploaded via
-      # some strategy that would copy all the files from the local machine, so there's
-      # no need to do a special file upload operation. That's only necessary when using an SCM
-      # and not wanting to commit files in-progress.
-      if fetch(:push_instance_config, false) && (fetch(:scm, nil) != :none)
-        push_files = rubber_cfg.environment.config_files
+    # Need to do this so we can work with staging instances without having to
+    # checkin instance file between create and bootstrap, as well as during a deploy
+    if fetch(:push_instance_config, false)
+      push_files = rubber_cfg.environment.config_files
 
-        # If we're using a local instance file, push that up.  This isn't necessary when storing in S3 or SimpleDB.
-        if rubber_instances.instance_storage =~ /^file:(.*)/
-          location = $1
-          push_files << location
-        end
-
-        push_files.each do |file|
-          dest_file = file.sub(/^#{Rubber.root}\/?/, '')
-          put(File.read(file), File.join(path, dest_file), :mode => "+r")
-        end
+      # If we're using a local instance file, push that up.  This isn't necessary when storing in S3 or SimpleDB.
+      if rubber_instances.instance_storage =~ /^file:(.*)/
+        location = $1
+        push_files << location
       end
 
-<<<<<<< HEAD
-      # if the user has defined a secret config file, then push it into Rubber.root/config/rubber
-      secret = rubber_cfg.environment.config_secret
-      if secret && File.exist?(secret)
-        base = rubber_cfg.environment.config_root.sub(/^#{Rubber.root}\/?/, '')
-        put(File.read(secret), File.join(path, base, File.basename(secret)), :mode => "+r")
-=======
       push_files.each do |file|
         dest_file = file.sub(/^#{Rubber.root}\/?/, '')
         put(File.read(file), File.join(config_path, dest_file), :mode => "+r")
->>>>>>> 6bd51e7c
       end
+    end
 
-<<<<<<< HEAD
-      set :rubber_config_files_pushed, true
-=======
     # if the user has defined a secret config file, then push it into Rubber.root/config/rubber
     secret = rubber_cfg.environment.config_secret
     if secret && File.exist?(secret)
       base = rubber_cfg.environment.config_root.sub(/^#{Rubber.root}\/?/, '')
       put(File.read(secret), File.join(config_path, base, File.basename(secret)), :mode => "+r")
->>>>>>> 6bd51e7c
     end
   end
 
