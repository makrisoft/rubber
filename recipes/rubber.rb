# add this plugins lib dir to load path for capistrano
$:.unshift "#{File.dirname(__FILE__)}/../lib"

require "socket"
require 'resolv'
require 'enumerator'
require 'rubber/util'
require 'rubber/configuration'
require 'capistrano/hostcmd'

require 'rubygems'
require 'EC2'

namespace :rubber do

  # advise capistrano's task method so that tasks for non-existant roles don't
  # fail when roles isn't defined due to using a FILTER for load_roles
  # If you have a task you need to execute even when there are no
  # roles, you have to use required_task instead of task - see rubber:create
  # as an example of this role bootstrapping problem.
  def allow_optional_tasks(ns)
    class << ns
      alias :required_task :task
      def task(name, options={}, &block)
        required_task(name, options) do
          if find_servers_for_task(current_task).empty?
            logger.info "No servers for task #{name}, skipping"
            next
          end
          block.call
        end
      end
    end
  end
  
  allow_optional_tasks(self)
  on :load, "rubber:init"
    

  # Add in some hooks so that we can insert our own hooks at head/tail of
  # hook chain - this is needed for making monit stop before everyone else.  
  before "deploy:start", "rubber:pre_start"
  before "deploy:restart", "rubber:pre_restart"
  before "deploy:stop", "rubber:pre_stop"
  on :load do
    after "deploy:start", "rubber:post_start"
    after "deploy:restart", "rubber:post_restart"
    after "deploy:stop", "rubber:post_stop"
  end
  
  task :pre_start do
  end
  task :pre_restart do
  end
  task :pre_stop do
  end
  task :post_start do
  end
  task :post_restart do
  end
  task :post_stop do
  end

  required_task :init do
    # pull in basic rails env.  rubber only needs RAILS_ROOT and RAILS_ENV.
    # We actually do NOT want the entire rails environment because it
    # complicates bootstrap (i.e. can't run config to create db because full
    # rails env needs db to exist as some plugin accesses model or something)
    if ! defined?(RAILS_ROOT)
      if File.dirname(__FILE__) =~ /vendor\/plugins/
        require(File.join(File.dirname(__FILE__), '../../../../config/boot'))
      else
        fatal "Cannot load rails env because rubber is not being used as a rails plugin"
      end
    end
    
    # Require cap 2.4 since we depend on bugs that have been fixed
    require 'capistrano/version'
    if Capistrano::Version::MAJOR < 2 || Capistrano::Version::MINOR < 4
      fatal "rubber requires capistrano 2.4.0 or greater"
    end
    
    set :rubber_cfg, Rubber::Configuration.get_configuration(ENV['RAILS_ENV'])
    load_roles() unless rubber_cfg.environment.bind().disable_auto_roles
    # NOTE: for some reason Capistrano requires you to have both the public and
    # the private key in the same folder, the public key should have the
    # extension ".pub".
    ssh_options[:keys] = rubber_cfg.environment.bind().ec2_key_file
  end

  desc <<-DESC
    Create a new EC2 instance with the given ALIAS and ROLES
  DESC
  required_task :create do
    instance_alias = get_env('ALIAS', "Instance alias (e.g. web01)", true)
    r = get_env('ROLES', "Instance roles (e.g. web,app,db:primary=true)", true)
    if r == '*'
      instance_roles = rubber_cfg.environment.known_roles
      instance_roles = instance_roles.collect {|role| role == "db" ? "db:primary=true" : role }
    else
      instance_roles = r.split(",")
    end
    
    ir = []
    instance_roles.each do |r|
      data = r.split(':');
      role = Rubber::Configuration::RoleItem.new(data[0])
      if data[1]
        data[1].split(';').each do |pair|
          p = pair.split('=')
          val = case p[1]
                  when 'true' then true
                  when 'false' then false
                  else p[1] end
          role.options[p[0]] = val
        end
      end

      # If user doesn't setup a primary db, then be nice and do it
      if role.name == "db" && role.options["primary"] == nil && rubber_cfg.instance.for_role("db").size == 0
        value = Capistrano::CLI.ui.ask("You do not have a primary db role, should #{instance_alias} be it [y/n]?: ")
        role.options["primary"] = true if value =~ /^y/
      end

      ir << role
    end

    create_instance(instance_alias, ir)
  end

  desc <<-DESC
    Refresh the host data for a EC2 instance with the given ALIAS.
    This is useful to run when rubber:create fails after instance creation
  DESC
  task :refresh do
    instance_alias = get_env('ALIAS', "Instance alias (e.g. web01)", true)
    ENV.delete('ROLES') # so we don't get an error if people leave ROLES in env from :create CLI
    refresh_instance(instance_alias)
  end

  desc <<-DESC
    Destroy the EC2 instance for the given ALIAS
  DESC
  task :destroy do
    instance_alias = get_env('ALIAS', "Instance alias (e.g. web01)", true)
    ENV.delete('ROLES') # so we don't get an error if people leave ROLES in env from :create CLI
    destroy_instance(instance_alias)
  end

  desc <<-DESC
    Destroy ALL the EC2 instances for the current env
  DESC
  task :destroy_all do
    rubber_cfg.instance.each do |ic|
      destroy_instance(ic.name)
    end
  end

  desc <<-DESC
    List all your EC2 instances
  DESC
  required_task :describe do
    env = rubber_cfg.environment.bind()
    ec2 = EC2::Base.new(:access_key_id => env.aws_access_key, :secret_access_key => env.aws_secret_access_key)
    
    results = []
    format = "%-10s %-10s %-10s %-15s %-30s"
    results << format % %w[InstanceID State Zone IP Alias\ (*=unknown)]
    
    response = ec2.describe_instances()
    response.reservationSet.item.each do |ritem|
      ritem.instancesSet.item.each do |item|
        ip = IPSocket.getaddress(item.dnsName) rescue nil
        instance_id = item.instanceId
        state = item.instanceState.name
        local_alias = find_alias(ip, instance_id, state == 'running')
        zone = item.placement.availabilityZone
        results << format % [instance_id, state, zone, ip || "NoIP", local_alias || "Unknown"]
      end
    end if response.reservationSet
    results.each {|r| logger.info r}
  end

  desc <<-DESC
    Bootstraps instances by setting timezone, installing packages and gems
  DESC
  task :bootstrap do
    set_timezone
    link_bash
    install_packages
    install_gems
    install_git
  end

  desc <<-DESC
    Sets up aliases for instance hostnames based on contents of instance.yml.
    Generates /etc/hosts for local/remote machines and sets hostname on
    remote instances, and sets values in dynamic dns entries
  DESC
  required_task :setup_aliases do
    setup_local_aliases
    setup_remote_aliases
    setup_dns_aliases
  end

  desc <<-DESC
    Sets up local aliases for instance hostnames based on contents of instance.yml.
    Generates/etc/hosts for local machine
  DESC
  required_task :setup_local_aliases do
    hosts_file = '/etc/hosts'

    # Generate /etc/hosts contents for the local machine from instance config
    env = rubber_cfg.environment.bind()
    delim = "## rubber config #{env.domain} #{ENV['RAILS_ENV']}"
    local_hosts = delim + "\n"
    rubber_cfg.instance.each do |ic|
      # don't add unqualified hostname in local hosts file since user may be
      # managing multiple domains with same aliases
      hosts_data = [ic.full_name, ic.external_host, ic.internal_host].join(' ')
      local_hosts << ic.external_ip << ' ' << hosts_data << "\n"
    end
    local_hosts << delim << "\n"

    # Write out the hosts file for this machine, use sudo
    filtered = File.read(hosts_file).gsub(/^#{delim}.*^#{delim}\n?/m, '')
    logger.info "Writing out aliases into local machines #{hosts_file}, sudo access needed"
    Rubber::Util::sudo_open(hosts_file, 'w') do |f|
      f.write(filtered)
      f.write(local_hosts)
    end
  end

  desc <<-DESC
    Sets up aliases in dynamic dns provider for instance hostnames based on contents of instance.yml.
  DESC
  required_task :setup_dns_aliases do
    rubber_cfg.instance.each do |ic|
      update_dyndns(ic)
    end
  end

  desc <<-DESC
    Sets up aliases for instance hostnames based on contents of instance.yml.
    Generates /etc/hosts for remote machines and sets hostname on remote instances
  DESC
  task :setup_remote_aliases do
    hosts_file = '/etc/hosts'

    # Generate /etc/hosts contents for the remote( ec2) instance from instance config
    delim = "## rubber config"
    delim = "#{delim} #{ENV['RAILS_ENV']}" if ENV['RAILS_ENV']
    remote_hosts = delim + "\n"
    rubber_cfg.instance.each do |ic|
      hosts_data = [ic.name, ic.full_name, ic.external_host, ic.internal_host].join(' ')
      remote_hosts << ic.internal_ip << ' ' << hosts_data << "\n"
    end
    remote_hosts << delim << "\n"
    if rubber_cfg.instance.size > 0
      # write out the hosts file for the remote instances
      # NOTE that we use "capture" to get the existing hosts
      # file, which only grabs the hosts file from the first host
      filtered = (capture "cat #{hosts_file}").gsub(/^#{delim}.*^#{delim}\n?/m, '')
      filtered = filtered + remote_hosts
      # Put the generated hosts back on remote instance
      put filtered, hosts_file

      # Setup hostname on instance so shell, etcs have nice display
      sudo "echo $CAPISTRANO:HOST$ > /etc/hostname && hostname $CAPISTRANO:HOST$"
    end

    # TODO
    # /etc/resolv.conf to add search domain
    # ~/.ssh/options to setup user/host/key aliases
  end
  

  def inject_auto_security_groups(groups, hosts, roles)
    hosts.each do |name|
      group_name = name
      groups[group_name] ||= {'description' => "Rubber automatic security group for host: #{name}", 'rules' => []}
    end
    roles.each do |name|
      group_name = name
      groups[group_name] ||= {'description' => "Rubber automatic security group for role: #{name}", 'rules' => []}
    end
    return groups
  end

  def sync_security_groups(groups)
    env = rubber_cfg.environment.bind()
    return unless groups
    
    group_keys = groups.keys.clone()
    ec2 = EC2::Base.new(:access_key_id => env.aws_access_key, :secret_access_key => env.aws_secret_access_key)
    
    # For each group that does already exist in ec2
    response = ec2.describe_security_groups()
    response.securityGroupInfo.item.each do |item|
      if group_keys.delete(item.groupName)
        # sync rules
        logger.debug "Security Group already in ec2, syncing rules: #{item.groupName}"
        group = groups[item.groupName]
        rules = group['rules'].clone
        item.ipPermissions.item.each do |rule|
          rule_maps = []
          rule_map = {'ip_protocol' => rule.ipProtocol, 'from_port' => rule.fromPort.to_i, 'to_port' => rule.toPort.to_i}
          # Collect the group and ipRange rules
          rule.groups.item.each do |rule_group|
            rule_maps << rule_map.merge('source_security_group_name' => rule_group.groupName, 'source_security_group_owner_id' => rule_group.userId)
          end if rule.groups
          rule.ipRanges.item.each do |ip|
            rule_maps << rule_map.merge('cidr_ip' => ip.cidrIp)
          end if rule.ipRanges
          # For each rule, if it exists, do nothing, otherwise remove it as its no longer defined locally
          rule_maps.each do |rule_map|
            if rules.delete(rule_map)
              # rules match, don't need to do anything
              # logger.debug "Rule in sync: #{rule_map.inspect}"
            else
              # rules don't match, remove them from ec2 and re-add below
              answer = Capistrano::CLI.ui.ask("Rule '#{rule_map.inspect}' exists in ec2, but not locally, remove from ec2? [y/N]?: ")
              rule = Rubber::Util::symbolize_keys(rule_map.merge(:group_name => item.groupName))
              ec2.revoke_security_group_ingress(rule) if answer =~ /^y/
            end
          end
        end if item.ipPermissions
        rules.each do |rule|
          # create non-existing rules
          logger.debug "Missing rule, creating: #{rule.inspect}"
          rule = Rubber::Util::symbolize_keys(rule.merge(:group_name => item.groupName))
          ec2.authorize_security_group_ingress(rule)
        end
      else
        # when using auto groups, get prompted too much to delete when
        # switching between production/staging since the hosts aren't shared
        # between the two environments
        unless env.auto_security_groups
          # delete group
          answer = Capistrano::CLI.ui.ask("Security group '#{item.groupName}' exists in ec2 but not locally, remove from ec2? [y/N]: ")
          ec2.delete_security_group(:group_name => item.groupName) if answer =~ /^y/
        end
      end
    end
    
    # For each group that didnt already exist in ec2
    group_keys.each do |key|
      group = groups[key]
      logger.debug "Creating new security group: #{key}"
      # create each group
      ec2.create_security_group(:group_name => key, :group_description => group['description'])
      # create rules for group
      group['rules'].each do |rule|
        logger.debug "Creating new rule: #{rule.inspect}"
        rule = Rubber::Util::symbolize_keys(rule.merge(:group_name => key))
        ec2.authorize_security_group_ingress(rule)
      end
    end
  end
    
  desc <<-DESC
    Sets up the network security groups
    All defined groups will be created, and any not defined will be removed.
    Likewise, rules within a group will get created, and those not will be removed
  DESC
  required_task :setup_security_groups do
    env = rubber_cfg.environment.bind()
    groups = env.ec2_security_groups
    sync_security_groups(groups)
  end

  desc <<-DESC
    Describes the network security groups
  DESC
  required_task :describe_security_groups do
    env = rubber_cfg.environment.bind()
    ec2 = EC2::Base.new(:access_key_id => env.aws_access_key, :secret_access_key => env.aws_secret_access_key)
    
    response = ec2.describe_security_groups()
    puts response.xml
  end

  desc <<-DESC
    Describes the availability zones
  DESC
  required_task :describe_zones do
    env = rubber_cfg.environment.bind()
    ec2 = EC2::Base.new(:access_key_id => env.aws_access_key, :secret_access_key => env.aws_secret_access_key)


    results = []
    format = "%-20s %-15s"
    results << format % %w[Name State]

    response = ec2.describe_availability_zones()
    response.availabilityZoneInfo.item.each do |item|
      results << format % [item.zoneName, item.zoneState]
    end if response.availabilityZoneInfo
    
    results.each {|r| logger.info r}
  end

  desc <<-DESC
    Sets up static IPs for the instances configured to have them
  DESC
  required_task :setup_static_ips do
    rubber_cfg.instance.each do |ic|
      env = rubber_cfg.environment.bind(ic.role_names, ic.name)
      if env.use_static_ip
        if ! ic.static_ip
          allocate_static_ip(ic)
        end
        if ic.static_ip && ic.static_ip != ic.external_ip
          associate_static_ip(ic)
        end
      end
    end
  end

  desc <<-DESC
    Assigns the given static ip to the given host
  DESC
  task :assign_static_ip do
    instance_alias = get_env('ALIAS', "Instance alias (e.g. web01)", true)
    instance_ip = get_env('IP', "Static IP (run rubber:describe_static_ips for a list)", true)
    
    ic = rubber_cfg.instance[instance_alias]
    env = rubber_cfg.environment.bind(ic.role_names, ic.name)
    
    fatal "#{instance_alias} is not configured to have a static_ip in rubber.yml" unless env.use_static_ip
    value = Capistrano::CLI.ui.ask("Static ip already assigned, #{instance_alias}:#{ic.static_ip}, proceed [y/n]?: ")
    fatal("Exiting", 0) if value !~ /^y/

    ic.static_ip = instance_ip
    associate_static_ip(ic)
  end

  desc <<-DESC
    Deallocates the given static ip
  DESC
  required_task :release_static_ip do
    instance_ip = get_env('IP', "Static IP (run rubber:describe_static_ips for a list)", true)
    deallocate_static_ip(instance_ip)    
  end

  desc <<-DESC
    Shows the configured static IPs
  DESC
  required_task :describe_static_ips do
    env = rubber_cfg.environment.bind()
    ec2 = EC2::Base.new(:access_key_id => env.aws_access_key, :secret_access_key => env.aws_secret_access_key)
    
    
    results = []
    format = "%-10s %-15s %-30s"
    results << format % %w[InstanceID IP Alias]
    
    response = ec2.describe_addresses()
    response.addressesSet.item.each do |item|
      instance_id = item.instanceId
      ip = item.publicIp
      
      local_alias = find_alias(ip, instance_id, false)
      
      results << format % [instance_id || "Unassigned", ip, local_alias || "Unknown"]
    end if response.addressesSet
    
    results.each {|r| logger.info r}
  end


  desc <<-DESC
    Update to the newest versions of all packages/gems.
  DESC
  task :update do
    upgrade_packages
    update_gems
  end

  desc <<-DESC
    Upgrade to the newest versions of all Ubuntu packages.
  DESC
  task :upgrade_packages do
    package_helper(true)
  end

  desc <<-DESC
    Upgrade to the newest versions of all rubygems.
  DESC
  task :update_gems do
    gem_helper(true)
  end

  desc <<-DESC
    Install extra packages and gems.
  DESC
  task :install do
    install_packages
    install_gems
  end

  desc <<-DESC
    Install extra Ubuntu packages. Set 'packages' in rubber.yml to \
    be an array of strings.
  DESC
  task :install_packages do
    package_helper(false)
  end

  desc <<-DESC
    Install extra ruby gems. Set 'gems' in rubber.yml to \
    be an array of strings.
  DESC
  task :install_gems do
    gem_helper(false)
  end

  desc <<-DESC
<<<<<<< HEAD
=======
    The ubuntu rubygem package is woefully out of date, so install it manually
  DESC
  task :install_rubygems do
    rubber.sudo_script 'install_rubygems', <<-ENDSCRIPT
      if [ ! -f /usr/bin/gem ]; then
        wget -qP /tmp http://rubyforge.org/frs/download.php/29548/rubygems-1.0.1.tgz
        tar -C /tmp -xzf /tmp/rubygems-1.0.1.tgz
        ruby -C /tmp/rubygems-1.0.1 setup.rb
        ln -sf /usr/bin/gem1.8 /usr/bin/gem
        rm -rf /tmp/rubygems*
        gem source -l > /dev/null
      fi
    ENDSCRIPT
  end

  desc <<-DESC
    The ubuntu git-core package is woefully out of date, so install it manually
  DESC
  task :install_git do
    rubber.sudo_script 'install_git', <<-ENDSCRIPT
      if [ ! -f /usr/bin/git ]; then
        export DEBIAN_FRONTEND=noninteractive
        apt-get -q -y build-dep git-core
        cd /tmp
        wget -q http://kernel.org/pub/software/scm/git/git-1.5.5.4.tar.bz2
        tar -xjf git-1.5.5.4.tar.bz2
        cd git-1.5.5.4
        ./configure --prefix=/usr
        make
        make install
        cd ..
        rm -rf git-1.5.5.4*
      fi
    ENDSCRIPT
  end

  desc <<-DESC
>>>>>>> f15b4bfd
    The ubuntu has /bin/sh linking to dash instead of bash, fix this
    You can override this task if you don't want this to happen
  DESC
  task :link_bash do
    sudo("ln -sf /bin/bash /bin/sh")
  end

  desc <<-DESC
    Set the timezone using the value of the variable named timezone. \
    Valid options for timezone can be determined by the contents of \
    /usr/share/zoneinfo, which can be seen here: \
    http://packages.ubuntu.com/cgi-bin/search_contents.pl?searchmode=filelist&word=tzdata&version=gutsy&arch=all&page=1&number=all \
    Remove 'usr/share/zoneinfo/' from the filename, and use the last \
    directory and file as the value. For example 'Africa/Abidjan' or \
    'posix/GMT' or 'Canada/Eastern'.
  DESC
  task :set_timezone do
    opts = get_host_options('timezone')
    sudo "bash -c 'echo $CAPISTRANO:VAR$ > /etc/timezone'", opts
    sudo "cp /usr/share/zoneinfo/$CAPISTRANO:VAR$ /etc/localtime", opts
    # restart syslog so that times match timezone
    sudo "/etc/init.d/sysklogd restart"
  end

  desc <<-DESC
    Configures the deployed rails application by running the rubber configuration process
  DESC
  task :config do
    opts = {}
    opts['NO_POST'] = true if ENV['NO_POST']
    opts['FILE'] = ENV['FILE'] if ENV['FILE']
    opts['RAILS_ENV'] = ENV['RAILS_ENV'] if ENV['RAILS_ENV']

    # when running deploy:migrations, we need to run config against release_path
    opts[:deploy_path] = current_release if fetch(:migrate_target, :current).to_sym == :latest
     
    run_config(opts)
  end

  set :mnt_vol, "/mnt"
    
  desc "Back up and register an image of the running instance to S3"
  task :bundle do
    if find_servers_for_task(current_task).size > 1
      fatal "Can only bundle a single instance at a time, use FILTER to limit the scope"
    end
    image_name = get_env('IMAGE', "The image name for the bundle", true, Time.now.strftime("%Y%m%d_%H%M"))
    bundle_vol(image_name)
    upload_bundle(image_name)
  end
  
  desc "De-register and Destroy the bundle for the given image name"
  required_task :destroy_bundle do
    ami = get_env('AMI', 'The AMI id of the image to be destroyed', true)
    delete_bundle(ami)
  end

  desc "Describes all your own registered bundles"
  required_task :describe_bundles do
    describe_bundles
  end

  desc <<-DESC
    Convenience task for creating a staging instance for the given RAILS_ENV.
    By default this task assigns all known roles when creating the instance,
    but you can specify a different default in rubber.yml:staging_roles
    At the end, the instance will be up and running
    e.g. RAILS_ENV=matt cap create_staging
  DESC
  required_task :create_staging do
    if rubber_cfg.instance.size > 0
      value = Capistrano::CLI.ui.ask("The #{rails_env} environment already has instances, Are you SURE you want to create a staging instance that may interact with them [y/N]?: ")
      fatal("Exiting", 0) if value !~ /^y/
    end
    ENV['ALIAS'] = rubber.get_env("ALIAS", "Hostname to use for staging instance", true, rails_env)
    default_roles = rubber_cfg.environment.bind().staging_roles || "*"
    roles = rubber.get_env("ROLES", "Roles to use for staging instance", true, default_roles)
    ENV['ROLES'] = roles 
    rubber.create
    rubber.bootstrap
    # stop everything in case we have a bundled instance with monit, etc starting at boot
    deploy.stop rescue nil
    # bootstrap_db does setup/update_code, so since release directory
    # variable gets reused by cap, we have to just do the symlink here - doing
    # a update again will fail
    deploy.symlink
    deploy.migrate
    deploy.start
  end
  
  desc <<-DESC
    Destroy the staging instance for the given RAILS_ENV.
  DESC
  task :destroy_staging do
    ENV['ALIAS'] = rubber.get_env("ALIAS", "Hostname of staging instance to be destroyed", true, rails_env)
    rubber.destroy
  end

  desc <<-DESC
    Live tail of rails log files for all machines
    By default tails the rails logs for the current RAILS_ENV, but one can
    set FILE=/path/file.*.glob to tails a different set
  DESC
  task :tail_logs, :roles => :app do
    log_file_glob = rubber.get_env("FILE", "Log files to tail", true, "#{current_path}/log/#{rails_env}*.log")
    run "tail -qf #{log_file_glob}" do |channel, stream, data|
      puts  # for an extra line break before the host name
      puts data
      break if stream == :err
    end
  end

  def bundle_vol(image_name)
    env = rubber_cfg.environment.bind()
    ec2_key = env.ec2_key_file
    ec2_pk = env.ec2_pk_file
    ec2_cert = env.ec2_cert_file
    aws_account = env.aws_account
    ec2_key_dest = "#{mnt_vol}/#{File.basename(ec2_key)}"
    ec2_pk_dest = "#{mnt_vol}/#{File.basename(ec2_pk)}"
    ec2_cert_dest = "#{mnt_vol}/#{File.basename(ec2_cert)}"
    
    put(File.read(ec2_key), ec2_key_dest)
    put(File.read(ec2_pk), ec2_pk_dest)
    put(File.read(ec2_cert), ec2_cert_dest)
    
    arch = capture "uname -m"
    arch = case arch when /i\d86/ then "i386" else arch end
    sudo_script "create_bundle", <<-CMD
      export RUBYLIB=/usr/lib/site_ruby/
      ec2-bundle-vol -d #{mnt_vol} -k #{ec2_pk_dest} -c #{ec2_cert_dest} -u #{aws_account} -p #{image_name} -r #{arch}
    CMD
  end

  def upload_bundle(image_name)
    env = rubber_cfg.environment.bind()
    
    sudo_script "register_bundle", <<-CMD
      export RUBYLIB=/usr/lib/site_ruby/
      ec2-upload-bundle -b #{env.ec2_image_bucket} -m #{mnt_vol}/#{image_name}.manifest.xml -a #{env.aws_access_key} -s #{env.aws_secret_access_key}
    CMD
    
    ec2 = EC2::Base.new(:access_key_id => env.aws_access_key, :secret_access_key => env.aws_secret_access_key)
    response = ec2.register_image(:image_location => "#{env.ec2_image_bucket}/#{image_name}.manifest.xml")
    logger.info "Newly registered AMI is: #{response.imageId}"
  end

  def describe_bundles
    env = rubber_cfg.environment.bind()

    ec2 = EC2::Base.new(:access_key_id => env.aws_access_key, :secret_access_key => env.aws_secret_access_key)
    response = ec2.describe_images(:owner_id => 'self')
    response.imagesSet.item.each do |item|
      logger.info "AMI: #{item.imageId}"
      logger.info "S3 Location: #{item.imageLocation}"
    end if response.imagesSet
  end

  def delete_bundle(ami)
    init_s3
    env = rubber_cfg.environment.bind()

    ec2 = EC2::Base.new(:access_key_id => env.aws_access_key, :secret_access_key => env.aws_secret_access_key)
    response = ec2.describe_images(:image_id => ami)
    image_location = response.imagesSet.item.first.imageLocation
    bucket = image_location.split('/').first
    image_name = image_location.split('/').last.gsub(/\.manifest\.xml$/, '')

    logger.info "De-registering image: #{ami}"
    ec2 = EC2::Base.new(:access_key_id => env.aws_access_key, :secret_access_key => env.aws_secret_access_key)
    response = ec2.deregister_image(:image_id => ami)
    
    s3_bucket = AWS::S3::Bucket.find(bucket) 
    s3_bucket.objects(:prefix => image_name).clone.each do |obj|
      logger.info "Deleting image bundle file: #{obj.key}"
      obj.delete
    end
    if s3_bucket.empty?
      logger.info "Removing empty bucket: #{s3_bucket.name}"
      s3_bucket.delete 
    end
  end

  def run_config(options={})
    path = options.delete(:deploy_path) || current_path
    extra_env = options.keys.inject("") {|all, k|  "#{all} #{k}=\"#{options[k]}\""}

    # Need to do this so we can work with staging instances without having to
    # checkin instance file between create and bootstrap, as well as during a deploy
    if fetch(:push_instance_config, false)
      dest_instance_file = rubber_cfg.instance.file.sub(/^#{RAILS_ROOT}/, '')
      put(File.read(rubber_cfg.instance.file), File.join(path, dest_instance_file))
    end
    
    sudo "sh -c 'cd #{path} && #{extra_env} rake rubber:config'"
  end

  def get_env(name, desc, required=false, default=nil)
    value = ENV.delete(name)
    msg = "#{desc}"
    msg << " [#{default}]" if default
    msg << ": "
    value = Capistrano::CLI.ui.ask(msg) unless value
    value = value.size == 0 ? default : value
    fatal "#{name} is required, pass using environment or enter at prompt" if required && ! value
    return value
  end
  
  def fatal(msg, code=1)
    logger.info msg
    exit code
  end

  # Creates a new ec2 instance with the given alias and roles
  # Configures aliases (/etc/hosts) on local and remote machines
  def create_instance(instance_alias, instance_roles)
    fatal "Instance already exists: #{instance_alias}" if rubber_cfg.instance[instance_alias]

    role_names = instance_roles.collect{|x| x.name}
    env = rubber_cfg.environment.bind(role_names, instance_alias)
    ec2 = EC2::Base.new(:access_key_id => env.aws_access_key, :secret_access_key => env.aws_secret_access_key)
    
    # We need to use security_groups during create, so create them up front
    security_groups = env.security_groups
    security_group_defns = env.ec2_security_groups
    if env.auto_security_groups
      hosts = rubber_cfg.instance.collect{|ic| ic.name } + [instance_alias]
      roles = (rubber_cfg.instance.all_roles + role_names).uniq
      security_groups << instance_alias
      security_groups += role_names
      security_groups.uniq!
      security_group_defns = inject_auto_security_groups(security_group_defns, hosts, roles)
      sync_security_groups(security_group_defns)
    else
      sync_security_groups(security_group_defns)
    end
    
    ami = env.ec2_instance
    ami_type = env.ec2_instance_type
    availability_zone = env.availability_zone
    logger.info "Creating instance #{ami}/#{ami_type}/#{security_groups.join(',') rescue 'Default'}/#{availability_zone || 'Default'}"
    response = ec2.run_instances(:image_id => ami, :key_name => env.ec2_key_name, :instance_type => ami_type, :group_id => security_groups, :availability_zone => availability_zone)
    item = response.instancesSet.item[0]
    instance_id = item.instanceId

    logger.info "Instance #{instance_id} created"

    instance_item = Rubber::Configuration::InstanceItem.new(instance_alias, env.domain, instance_roles, instance_id)
    rubber_cfg.instance.add(instance_item)
    rubber_cfg.instance.save()


    print "Waiting for instance to start"
    while true do
      print "."
      sleep 2
      response = ec2.describe_instances(:instance_id => instance_id)
      item = response.reservationSet.item[0].instancesSet.item[0]
      if item.instanceState.name == "running"
        logger.info "\nInstance running, fetching hostname/ip data"
        instance_item.external_host = item.dnsName
        instance_item.external_ip = IPSocket.getaddress(item.dnsName)
        instance_item.internal_host = item.privateDnsName

        # setup amazon elastic ips if configured to do so
        setup_static_ips
        
        # Need to setup aliases so ssh doesn't give us errors when we
        # later try to connect to same ip but using alias
        setup_local_aliases

        # re-load the roles since we may have just defined new ones
        load_roles() unless env.disable_auto_roles

        # Connect to newly created instance and grab its internal ip
        # so that we can update all aliases
        task :_get_ip, :hosts => instance_item.external_host do
          instance_item.internal_ip = capture("curl -s http://169.254.169.254/latest/meta-data/local-ipv4").strip
        end

        # even though instance is running, sometimes ssh hasn't started yet,
        # so retry on connect failure
        begin
          _get_ip
        rescue ConnectionError
          sleep 2
          logger.info "Failed to connect to #{instance_alias} (#{instance_item.external_ip}), retrying"
          retry
        end

        # Add the aliases for this instance to all other hosts
        setup_remote_aliases
        setup_dns_aliases

        break
      end
    end

    rubber_cfg.instance.save()
  end

  # Refreshes a ec2 instance with the given alias
  # Configures aliases (/etc/hosts) on local and remote machines
  def refresh_instance(instance_alias)
    instance_item = rubber_cfg.instance[instance_alias]
    
    fatal "Instance does not exist: #{instance_alias}" if ! instance_item

    env = rubber_cfg.environment.bind(instance_item.role_names, instance_alias)
    ec2 = EC2::Base.new(:access_key_id => env.aws_access_key, :secret_access_key => env.aws_secret_access_key)
    response = ec2.describe_instances(:instance_id => instance_item.instance_id)
    item = response.reservationSet.item[0].instancesSet.item[0]
    if item.instanceState.name == "running"
      logger.info "\nInstance running, fetching hostname/ip data"
      instance_item.external_host = item.dnsName
      instance_item.external_ip = IPSocket.getaddress(item.dnsName)
      instance_item.internal_host = item.privateDnsName

      # Need to setup aliases so ssh doesn't give us errors when we
      # later try to connect to same ip but using alias
      setup_local_aliases

      # re-load the roles since we may have just defined new ones
      load_roles() unless env.disable_auto_roles

      # Connect to newly created instance and grab its internal ip
      # so that we can update all aliases
      task :_get_ip, :hosts => instance_item.full_name do
        instance_item.internal_ip = capture("curl -s http://169.254.169.254/latest/meta-data/local-ipv4").strip
      end
      # even though instance is running, we need to give ssh a chance
      # to get started
      sleep 5
      _get_ip

      # Add the aliases for this instance to all other hosts
      setup_remote_aliases
      setup_dns_aliases
    end

    rubber_cfg.instance.save()
  end


  # Destroys the given ec2 instance
  def destroy_instance(instance_alias)
    instance_item = rubber_cfg.instance[instance_alias]
    fatal "Instance does not exist: #{instance_alias}" if ! instance_item
    
    env = rubber_cfg.environment.bind(instance_item.role_names, instance_item.name)

    value = Capistrano::CLI.ui.ask("About to DESTROY #{instance_alias} (#{instance_item.instance_id}) in mode #{ENV['RAILS_ENV']}.  Are you SURE [yes/NO]?: ")
    fatal("Exiting", 0) if value != "yes"
    
    if env.use_static_ip && instance_item.static_ip
      value = Capistrano::CLI.ui.ask("Instance has a static ip, do you want to release it? [y/N]?: ")
      deallocate_static_ip(instance_item.static_ip) if value =~ /^y/
    end
    
    logger.info "Destroying instance alias=#{instance_alias}, instance_id=#{instance_item.instance_id}"
    ec2 = EC2::Base.new(:access_key_id => env.aws_access_key, :secret_access_key => env.aws_secret_access_key)
    response = ec2.terminate_instances(:instance_id => instance_item.instance_id)

    rubber_cfg.instance.remove(instance_alias)
    rubber_cfg.instance.save()

    # re-load the roles since we just removed some and setup_remote_aliases
    # shouldn't hit removed ones
    load_roles() unless env.disable_auto_roles

    setup_aliases
    destroy_dyndns(instance_item)
    clean_up_known_hosts(instance_alias)
  end
  
  # delete from ~/.ssh/known_hosts all lines that begin with ec2- or instance_alias
  def clean_up_known_hosts(instance_alias)
    ['^ec2-', "^#{instance_alias}"].each do |regexp|
      system "cd ~/.ssh && cp known_hosts known_hosts.bak && grep -v #{regexp} known_hosts.bak > known_hosts"
    end
  end


  # Returns a map of "hostvar_<hostname>" => value for the given config value for each instance host
  # This is used to run capistrano tasks scoped to the correct role/host so that a config value
  # specific to a role/host will only be used for that role/host, e.g. the list of packages to
  # be installed.
  def get_host_options(cfg_name, &block)
    opts = {}
    rubber_cfg.instance.each do | ic|
      env = rubber_cfg.environment.bind(ic.role_names, ic.name)
      cfg_value = env[cfg_name]
      if cfg_value
        if block
          cfg_value = block.call(cfg_value)
        end
        opts["hostvar_#{ic.full_name}"] = cfg_value
      end
    end
    return opts
  end

  def package_helper(upgrade=false)
    opts = get_host_options('packages') { |x| x.join(' ') }
    sudo "apt-get -q update", opts
    if upgrade
<<<<<<< HEAD
      sudo "/bin/sh -c 'export DEBIAN_FRONTEND=noninteractive; apt-get -q -y --force-yes dist-upgrade'", opts
    else
      sudo "/bin/sh -c 'export DEBIAN_FRONTEND=noninteractive; apt-get -q -y --force-yes install $CAPISTRANO:VAR$'", opts
=======
      run "export DEBIAN_FRONTEND=noninteractive; apt-get -q -y dist-upgrade", opts
    else
      run "export DEBIAN_FRONTEND=noninteractive; apt-get -q -y install $CAPISTRANO:VAR$", opts
>>>>>>> f15b4bfd
    end
  end

  # Helper for installing gems,allows one to respond to prompts
  def gem_helper(update=false)
    cmd = update ? "update" : "install"
    opts = get_host_options('gems') { |x| x.join(' ') }
    sudo "gem #{cmd} $CAPISTRANO:VAR$ --no-rdoc --no-ri", opts do |ch, str, data|
      ch[:data] ||= ""
      ch[:data] << data
      if data =~ />\s*$/
        logger.info data
        logger.info "The gem command is asking for a number:"
        choice = STDIN.gets
        ch.send_data(choice)
      else
        logger.info data
      end
    end
  end


  def prepare_script(name, contents)
    script = "/tmp/#{name}"
    # this lets us abort a script if a command in the middle of it errors out
    env = rubber_cfg.environment.bind()
    contents = "#{env.stop_on_error_cmd}\n#{contents}" if env.stop_on_error_cmd
    put(contents, script)
    return script
  end

  def run_script(name, contents)
    script = prepare_script(name, contents)
    run "sh #{script}"
  end

  def sudo_script(name, contents)
    script = prepare_script(name, contents)
    sudo "sh #{script}"
  end

  def update_dyndns(instance_item)
    env = rubber_cfg.environment.bind(instance_item.role_names, instance_item.name)
    if env.dns_provider
      provider = DynamicDnsBase.get_provider(env.dns_provider, env)
      provider.update(instance_item.name, instance_item.external_ip)
    end
  end

  def destroy_dyndns(instance_item)
    env = rubber_cfg.environment.bind(instance_item.role_names, instance_item.name)
    if env.dns_provider
      provider = DynamicDnsBase.get_provider(env.dns_provider, env)
      provider.destroy(instance_item.name)
    end
  end
  
  def init_s3()
    Rubber::Configuration.init_s3(rubber_cfg.environment.bind())
  end

  def allocate_static_ip(ic)
    env = rubber_cfg.environment.bind()
    ec2 = EC2::Base.new(:access_key_id => env.aws_access_key, :secret_access_key => env.aws_secret_access_key)
    logger.info "Allocating static ip for #{ic.full_name}"
    response = ec2.allocate_address()
    ic.static_ip = response.publicIp
    rubber_cfg.instance.save()
  end
    
  def associate_static_ip(ic)
    env = rubber_cfg.environment.bind()
    ec2 = EC2::Base.new(:access_key_id => env.aws_access_key, :secret_access_key => env.aws_secret_access_key)
    logger.info "Associating static ip to instance: #{ic.full_name} (#{ic.instance_id}) => #{ic.static_ip}"
    response = ec2.associate_address(:instance_id => ic.instance_id, :public_ip => ic.static_ip)
    if response.return == "true"
      ic.external_ip = ic.static_ip
      response = ec2.describe_instances(:instance_id => ic.instance_id)
      item = response.reservationSet.item[0].instancesSet.item[0]
      ic.external_host = item.dnsName
      ic.internal_host = item.privateDnsName
      rubber_cfg.instance.save()
    else
      fatal "Failed to associate static ip"
    end
  end

  def deallocate_static_ip(instance_ip)
    env = rubber_cfg.environment.bind()
    ec2 = EC2::Base.new(:access_key_id => env.aws_access_key, :secret_access_key => env.aws_secret_access_key)
    logger.info "DeAllocating static ip: #{instance_ip}"
    response = ec2.release_address(:public_ip => instance_ip)
    fatal "Failed to deallocate" if response.return != "true"
  end
    
  def find_alias(ip, instance_id, do_connect=true)
    if instance_id
      instance = rubber_cfg.instance.find {|i| i.instance_id == instance_id }
      local_alias = instance.full_name if instance
    end
    local_alias ||= File.read("/etc/hosts").grep(/#{ip}/).first.split[1] rescue nil
    if ! local_alias && do_connect
      task :_get_ip, :hosts => ip do
        local_alias = "* " + capture("hostname").strip
      end
      _get_ip rescue ConnectionError
    end
    return local_alias
  end

  # Use instead of task to define a capistrano task that runs serially instead of in parallel
  # The :groups option specifies how many groups to partition the servers into so that we can
  # do the task for N (= total/groups) servers at a time
  def serial_task(ns, name, options = {}, &block)
    servers = self.roles[options[:roles]].collect {|server| server.host}.sort
    slice_size = servers.size / (options.delete(:groups) || 2)
    slice_size = 1 if slice_size == 0
    task_syms = []
    servers.each_slice(slice_size) do |server_group|
      servers = server_group.map{|s| s.gsub(/\..*/, '')}.join("_")
      task_sym = "_serial_task_#{name.to_s}_#{servers}".to_sym
      task_syms << task_sym
      ns.task task_sym, options.merge(:hosts => server_group), &block
    end
    ns.task name, options do
      task_syms.each do |t|
        ns.send t
      end
    end
  end

  # Automatically load and define capistrano roles from instance config
  def load_roles
    top.roles.clear
    if ENV['FILTER']
      filters = ENV['FILTER'].split(/\s*,\s*/)
      logger.info "Applying filters to auto roles"
    end

    # define empty roles for all known ones so tasks don't fail if a role
    # doesn't exist due to a filter
    all_roles = rubber_cfg.instance.all_roles
    all_roles += rubber_cfg.environment.known_roles
    all_roles.uniq!
    all_roles.each {|name| top.roles[name.to_sym] = []}

    # define capistrano host => role mapping for all instances
    rubber_cfg.instance.each do |ic|
      if ! filters || filters.include?(ic.name)
        ic.roles.each do |role|
          opts = Rubber::Util::symbolize_keys(role.options)
          msg = "Auto role: #{role.name.to_sym} => #{ic.full_name}"
          msg << ", #{opts.inspect}" if opts.inspect.size > 0
          logger.info msg
          top.role role.name.to_sym, ic.full_name, opts
        end
      end
    end
  end

end<|MERGE_RESOLUTION|>--- conflicted
+++ resolved
@@ -189,7 +189,6 @@
     link_bash
     install_packages
     install_gems
-    install_git
   end
 
   desc <<-DESC
@@ -516,46 +515,6 @@
   end
 
   desc <<-DESC
-<<<<<<< HEAD
-=======
-    The ubuntu rubygem package is woefully out of date, so install it manually
-  DESC
-  task :install_rubygems do
-    rubber.sudo_script 'install_rubygems', <<-ENDSCRIPT
-      if [ ! -f /usr/bin/gem ]; then
-        wget -qP /tmp http://rubyforge.org/frs/download.php/29548/rubygems-1.0.1.tgz
-        tar -C /tmp -xzf /tmp/rubygems-1.0.1.tgz
-        ruby -C /tmp/rubygems-1.0.1 setup.rb
-        ln -sf /usr/bin/gem1.8 /usr/bin/gem
-        rm -rf /tmp/rubygems*
-        gem source -l > /dev/null
-      fi
-    ENDSCRIPT
-  end
-
-  desc <<-DESC
-    The ubuntu git-core package is woefully out of date, so install it manually
-  DESC
-  task :install_git do
-    rubber.sudo_script 'install_git', <<-ENDSCRIPT
-      if [ ! -f /usr/bin/git ]; then
-        export DEBIAN_FRONTEND=noninteractive
-        apt-get -q -y build-dep git-core
-        cd /tmp
-        wget -q http://kernel.org/pub/software/scm/git/git-1.5.5.4.tar.bz2
-        tar -xjf git-1.5.5.4.tar.bz2
-        cd git-1.5.5.4
-        ./configure --prefix=/usr
-        make
-        make install
-        cd ..
-        rm -rf git-1.5.5.4*
-      fi
-    ENDSCRIPT
-  end
-
-  desc <<-DESC
->>>>>>> f15b4bfd
     The ubuntu has /bin/sh linking to dash instead of bash, fix this
     You can override this task if you don't want this to happen
   DESC
@@ -928,14 +887,25 @@
 
     setup_aliases
     destroy_dyndns(instance_item)
-    clean_up_known_hosts(instance_alias)
+    cleanup_known_hosts(instance_alias) unless env.disable_known_hosts_cleanup
   end
   
   # delete from ~/.ssh/known_hosts all lines that begin with ec2- or instance_alias
-  def clean_up_known_hosts(instance_alias)
-    ['^ec2-', "^#{instance_alias}"].each do |regexp|
-      system "cd ~/.ssh && cp known_hosts known_hosts.bak && grep -v #{regexp} known_hosts.bak > known_hosts"
-    end
+  def cleanup_known_hosts(instance_alias)
+    File.open(File.expand_path('~/.ssh/known_hosts'), 'r+') do |f|   
+        out = ""
+        f.each do |line|
+          line = case line
+            when /^ec2-/; ''
+            when /^#{instance_alias}/; ''
+            else line;
+          end
+          out << line
+        end
+        f.pos = 0                     
+        f.print out
+        f.truncate(f.pos)             
+    end    
   end
 
 
@@ -962,15 +932,9 @@
     opts = get_host_options('packages') { |x| x.join(' ') }
     sudo "apt-get -q update", opts
     if upgrade
-<<<<<<< HEAD
       sudo "/bin/sh -c 'export DEBIAN_FRONTEND=noninteractive; apt-get -q -y --force-yes dist-upgrade'", opts
     else
       sudo "/bin/sh -c 'export DEBIAN_FRONTEND=noninteractive; apt-get -q -y --force-yes install $CAPISTRANO:VAR$'", opts
-=======
-      run "export DEBIAN_FRONTEND=noninteractive; apt-get -q -y dist-upgrade", opts
-    else
-      run "export DEBIAN_FRONTEND=noninteractive; apt-get -q -y install $CAPISTRANO:VAR$", opts
->>>>>>> f15b4bfd
     end
   end
 
